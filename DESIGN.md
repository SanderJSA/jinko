--- conflicted
+++ resolved
@@ -106,7 +106,6 @@
 file ?), source (the actual source code, for errors), and a Statement or an Expression
 to execute.
 
-<<<<<<< HEAD
 ## Importing other source files
 
 Since broccoli scripts are simple scripts a la Python, where there is no main functions,
@@ -143,7 +142,7 @@
 ```
 
 I'm not entirely happy with this design yet. It's obviously open to discussion and changes
-=======
+
 ## Nullable types
 
 In Rust, types are not nullable. There is no way (in the safe subset of the language
@@ -172,5 +171,4 @@
 
 The broccoli interpreter should keep track of variables and functions. Therefore, at
 least two hashmaps are required, one for variables and one for functions. Each of these
-elements need to have a unique name to identify them.
->>>>>>> b4ed95c7
+elements need to have a unique name to identify them.