--- conflicted
+++ resolved
@@ -12,13 +12,6 @@
 use crate::instruction::TypeDec;
 use crate::{ErrKind, Error, Indent};
 
-<<<<<<< HEAD
-pub type Ty = TypeDec;
-type Name = String;
-type Offset = usize;
-type Size = usize;
-type FieldsMap = HashMap<Name, (Offset, Size)>;
-=======
 pub type Name = String;
 type Offset = usize;
 
@@ -36,7 +29,6 @@
 }
 
 type FieldsMap = HashMap<Name, FieldInstance>;
->>>>>>> 6c5b847c
 
 /// The type is optional. At first, the type might not be known, and will only be
 /// revealed during the typechecking phase. `size` is the size of the instance in bytes.
@@ -127,7 +119,7 @@
         self.fields
             .as_mut()
             .unwrap()
-            .insert(name.to_string(), (self.size - value.size(), value.size()));
+            .insert(name.to_string(), FieldInstance(self.size - value.size(), value));
 
         Ok(())
     }
@@ -135,9 +127,9 @@
     fn mutate_field(&mut self, name: &str, value: ObjectInstance) -> Result<(), Error> {
         // We can unwrap safely here since we already checked if the instance contained fields
         // in `set_field()`, and that the field was present
-        let (offset, size) = self.fields.as_mut().unwrap().get(name).unwrap();
-
-        for i in *offset..(offset + size) {
+        let FieldInstance(offset, instance) = self.fields.as_mut().unwrap().get(name).unwrap();
+
+        for i in *offset..(offset + instance.size()) {
             if let Some(data) = self.data.get_mut(offset + i) {
                 *data = *value.data().get(i).unwrap();
             }
