--- conflicted
+++ resolved
@@ -13,49 +13,14 @@
 
 pub type ParseResult<T, I> = nom::IResult<T, I, Error>;
 
-<<<<<<< HEAD
-pub struct Parser;
-
-#[macro_export]
-macro_rules! jinko_ex {
-    ($($t:tt) *) => {
-        $crate::Parser::parse(stringify!( $( $t ) * )).unwrap().execute().unwrap()
-    }
-}
-
-impl Parser {
-    /// Parses the entire user input and returns a hashmap corresponding to the user
-    /// program
-    pub fn parse(input: &str) -> Result<Context, Error> {
-        let mut ctx = Context::new();
-
-        let entry_block = ctx.entry_point.block_mut().unwrap();
-
-        let (_, instructions) = constructs::many_expr(input)?;
-
-        entry_block.add_instructions(instructions);
-
-        Ok(ctx)
-=======
 /// Parses the entire user input and returns a hashmap corresponding to the user
 /// program
 pub fn parse(ctx: &mut Context, input: &str) -> Result<(), Error> {
     let entry_block = ctx.entry_point.block_mut().unwrap();
 
-    let (_, instructions) = Construct::many_instructions(input)?;
+    let (_, instructions) = constructs::many_expr(input)?;
 
     entry_block.add_instructions(instructions);
 
-    // We must create the block "manually", by checking if the last parsed operation
-    // is an expression or not. If it is an expression, then use it as the return
-    // value. If not, simply execute it.
-    if let Some(last) = entry_block.pop_instruction() {
-        match last.kind() {
-            InstrKind::Expression(_) => entry_block.set_last(Some(last)),
-            InstrKind::Statement => entry_block.add_instruction(last),
-        }
->>>>>>> fe0b8028
-    }
-
     Ok(())
 }