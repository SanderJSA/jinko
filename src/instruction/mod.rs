--- conflicted
+++ resolved
@@ -13,11 +13,8 @@
 mod function_call;
 mod function_declaration;
 mod if_else;
-<<<<<<< HEAD
 mod incl;
-=======
 mod jk_inst;
->>>>>>> 4a329e93
 mod loop_block;
 mod operator;
 mod var;
@@ -29,11 +26,8 @@
 pub use function_call::FunctionCall;
 pub use function_declaration::{FunctionDec, FunctionDecArg, FunctionKind};
 pub use if_else::IfElse;
-<<<<<<< HEAD
 pub use incl::Incl;
-=======
 pub use jk_inst::JkInst;
->>>>>>> 4a329e93
 pub use loop_block::{Loop, LoopKind};
 pub use operator::Operator;
 pub use var::Var;
