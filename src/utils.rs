//! Utilities for developing Jinko more comfortably

#[macro_export]
macro_rules! jk_parse {
    ($ctx:expr, $($tokens:tt)*) => {
        $crate::parse($ctx, stringify!($($tokens)*)).unwrap()
    }
}

#[macro_export]
macro_rules! jinko {
    ($($tokens:tt)*) => {
        {
            let mut ctx = $crate::Context::new();
            ctx.init_stdlib().unwrap();

            $crate::jk_parse!(&mut ctx, $($tokens)*);

            ctx.emit_errors();
            assert!(ctx.execute().is_ok());
            assert!(!ctx.error_handler.has_errors());

            ctx
        }
    }
}

#[macro_export]
macro_rules! jinko_fail {
    ($($tokens:tt)*) => {
        {
            let mut ctx = $crate::Context::new();
            ctx.init_stdlib().unwrap();

            $crate::jk_parse! (&mut ctx, $($tokens)*);

            ctx.emit_errors();
            assert!(ctx.execute().is_err());
            assert!(ctx.error_handler.has_errors());

            ctx
        }
    }
}

#[macro_export]
macro_rules! jk_execute {
    ($($tokens:tt)*) => {
<<<<<<< HEAD
        $crate::Parser::parse(stringify!($($tokens)*)).unwrap().execute().unwrap()
=======
        {
            let mut ctx = $crate::Context::new();
            ctx.init_stdlib().unwrap();

            $crate::parse(&mut ctx, stringify!($($tokens)*)).unwrap();

            ctx.execute().unwrap()
        }
>>>>>>> fe0b8028
    }
}

#[cfg(test)]
mod tests {
    #[test]
    fn t_valid_jinko_code() {
        let ctx = jinko! {
            mut a = 15;
        };

        assert!(ctx.get_variable("a").is_some());
    }

    #[test]
    #[should_panic]
    fn t_invalid_jinko_code() {
        jinko! {
            a = 15;
            a = 16; // non mutable variable, should fail the typechecking phase
        };
    }
}<|MERGE_RESOLUTION|>--- conflicted
+++ resolved
@@ -46,9 +46,6 @@
 #[macro_export]
 macro_rules! jk_execute {
     ($($tokens:tt)*) => {
-<<<<<<< HEAD
-        $crate::Parser::parse(stringify!($($tokens)*)).unwrap().execute().unwrap()
-=======
         {
             let mut ctx = $crate::Context::new();
             ctx.init_stdlib().unwrap();
@@ -57,7 +54,13 @@
 
             ctx.execute().unwrap()
         }
->>>>>>> fe0b8028
+    }
+}
+
+#[macro_export]
+macro_rules! jinko_ex {
+    ($($t:tt) *) => {
+        $crate::Parser::parse(stringify!( $( $t ) * )).unwrap().execute().unwrap()
     }
 }
 
